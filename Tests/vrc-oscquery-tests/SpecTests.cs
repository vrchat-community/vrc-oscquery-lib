--- conflicted
+++ resolved
@@ -239,7 +239,15 @@
         }
 
         [Test]
-<<<<<<< HEAD
+        public void Service_GivenInvalidPathToAdd_ReturnsFalse()
+        {
+            var port = Extensions.GetAvailableTcpPort();
+            var service = new OSCQueryService("TestService", port);
+            var result = service.AddEndpoint<bool>("invalid", Attributes.AccessValues.ReadWrite);
+            Assert.False(result);
+        }
+        
+        [Test]
         public void Service_RootNode_HasFullPathWithSlash()
         {
             var port = Extensions.GetAvailableTcpPort();
@@ -252,14 +260,5 @@
             Assert.AreEqual("/", rootNode.FullPath);
         }
 
-=======
-        public void Service_GivenInvalidPathToAdd_ReturnsFalse()
-        {
-            var port = Extensions.GetAvailableTcpPort();
-            var service = new OSCQueryService("TestService", port);
-            var result = service.AddEndpoint<bool>("invalid", Attributes.AccessValues.ReadWrite);
-            Assert.False(result);
-        }
->>>>>>> 819d2516
     }
 }