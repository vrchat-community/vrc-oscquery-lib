using System;
using System.Collections.Generic;
using System.Net;
using System.Net.Sockets;
using System.Threading.Tasks;
using Microsoft.Extensions.Logging;
using Microsoft.Extensions.Logging.Abstractions;

namespace VRC.OSCQuery
{
    public class OSCQueryService : IDisposable
    {
        #region Fluent Pattern Implementation

        public OSCQueryService() {} // Need to have this empty constructor for the Builder
        
        public int TcpPort { get; set; } = DefaultPortHttp;

        public int OscPort
        {
            get => HostInfo.oscPort;
            set => HostInfo.oscPort = value;
        }

        public string ServerName {
            get => HostInfo.name;
            set => HostInfo.name = value;
        } 
        
        public IPAddress HostIP { get; set; } = IPAddress.Loopback;
        
        public static ILogger<OSCQueryService> Logger { get; set; } = new NullLogger<OSCQueryService>();

        public void AddMiddleware(Func<HttpListenerContext, Action, Task> middleware)
        {
            _http.AddMiddleware(middleware);
        }
        
        public void SetDiscovery(IDiscovery discovery)
        {
            _discovery = discovery;
            _discovery.OnOscQueryServiceAdded += profile => OnOscQueryServiceAdded?.Invoke(profile);
            _discovery.OnOscServiceAdded += profile => OnOscServiceAdded?.Invoke(profile);
        }

        #endregion

        private IPAddress _localIp;
        public IPAddress LocalIp
        {
            get
            {
                if (_localIp == null)
                {
                    using (Socket socket = new Socket(AddressFamily.InterNetwork, SocketType.Dgram, 0))
                    {
                        socket.Connect("8.8.8.8", 65530);
                        IPEndPoint endPoint = socket.LocalEndPoint as IPEndPoint;
                        _localIp = endPoint.Address;
                    }
                }

                return _localIp;
            }
        }

        // Constants
        public const int DefaultPortHttp = 8060;
        public const int DefaultPortOsc = 9000;
        public const string DefaultServerName = "OSCQueryService";

        // Services
        public static readonly string _localOscUdpServiceName = $"{Attributes.SERVICE_OSC_UDP}.local";
        public static readonly string _localOscJsonServiceName = $"{Attributes.SERVICE_OSCJSON_TCP}.local";
        
        public static readonly HashSet<string> MatchedNames = new HashSet<string>() { 
            _localOscUdpServiceName, _localOscJsonServiceName
        };

        private IDiscovery _discovery;

        private IDiscovery Discovery
        {
            get
            {
                if (_discovery == null)
                {
                    Logger.LogWarning($"Creating default MeaModDiscovery");
                    _discovery = new MeaModDiscovery(Logger);
                }

                return _discovery;
            }
        }

        #region Wrapped Calls for Discovery Service

        public event Action<OSCQueryServiceProfile> OnOscServiceAdded;
        public event Action<OSCQueryServiceProfile> OnOscQueryServiceAdded;
        public HashSet<OSCQueryServiceProfile> GetOSCQueryServices() => Discovery.GetOSCQueryServices();
        public HashSet<OSCQueryServiceProfile> GetOSCServices() => Discovery.GetOSCServices();

        #endregion

        // HTTP Server
        OSCQueryHttpServer _http;

        // Lazy HostInfo
        private HostInfo _hostInfo;
        public HostInfo HostInfo
        {
            get
            {
                if (_hostInfo == null)
                {
                    // Create HostInfo object
                    _hostInfo = new HostInfo()
                    {
                        name = DefaultServerName,
                        oscPort = DefaultPortOsc,
                        oscIP = IPAddress.Loopback.ToString()
                    };
                }
                return _hostInfo;
            }
        }

        // Lazy RootNode
        private OSCQueryRootNode _rootNode;
        public OSCQueryRootNode RootNode
        {
            get
            {
                if (_rootNode == null)
                {
                    BuildRootNode();
                }

                return _rootNode;
            }
        }

        public void StartHttpServer()
        {
            _http = new OSCQueryHttpServer(this, Logger);
        }
<<<<<<< HEAD

        public void AdvertiseOSCQueryService(string serviceName, int port = DefaultPortHttp)
=======
        
        public void AdvertiseOSCQueryService(string serviceName, int port = -1)
>>>>>>> 5eab5d57
        {
            // Get random available port if none was specified
            port = port < 0 ? Extensions.GetAvailableTcpPort() : port;
            Discovery.Advertise(new OSCQueryServiceProfile(serviceName, HostIP, port, OSCQueryServiceProfile.ServiceType.OSCQuery));
        }

        public void AdvertiseOSCService(string serviceName, int port = -1)
        {
            // Get random available port if none was specified
            port = port < 0 ? Extensions.GetAvailableUdpPort() : port;
            Discovery.Advertise(new OSCQueryServiceProfile(serviceName, HostIP, port, OSCQueryServiceProfile.ServiceType.OSC));
        }

        public void RefreshServices()
        {
            Discovery.RefreshServices();
        }

        public void SetValue(string address, string value)
        {
            var target = RootNode.GetNodeWithPath(address);
            if (target == null)
            {
                // add this node
                target = RootNode.AddNode(new OSCQueryNode(address));
            }

            target.Value = new[] { value };
        }
        
        public void SetValue(string address, object[] value)
        {
            var target = RootNode.GetNodeWithPath(address);
            if (target == null)
            {
                // add this node
                target = RootNode.AddNode(new OSCQueryNode(address));
            }
            target.Value = value;
        }

        /// <summary>
        /// Registers the info for an OSC path.
        /// </summary>
        /// <param name="path">Full OSC path to entry</param>
        /// <param name="oscTypeString">String representation of OSC type(s)</param>
        /// <param name="accessValues">Enum - 0: NoValue, 1: ReadOnly 2:WriteOnly 3:ReadWrite</param>
        /// <param name="initialValue">Starting value for param in string form</param>
        /// <param name="description">Optional longer string to use when displaying a label for the entry</param>
        /// <returns></returns>
        public bool AddEndpoint(string path, string oscTypeString, Attributes.AccessValues accessValues, object[] initialValue = null,
            string description = "")
        {
            // Exit early if path does not start with slash
            if (!path.StartsWith("/"))
            {
                Logger.LogError($"An OSC path must start with a '/', your path {path} does not.");
                return false;
            }
            
            if (RootNode.GetNodeWithPath(path) != null)
            {
                Logger.LogWarning($"Path already exists, skipping: {path}");
                return false;
            }
            
            RootNode.AddNode(new OSCQueryNode(path)
            {
                Access = accessValues,
                Description = description,
                OscType = oscTypeString,
                Value = initialValue
            });
            
            return true;
        }
        
        public bool AddEndpoint<T>(string path, Attributes.AccessValues accessValues, object[] initialValue = null, string description = "")
        {
            var typeExists = Attributes.OSCTypeFor(typeof(T), out string oscType);

            if (typeExists) return AddEndpoint(path, oscType, accessValues, initialValue, description);
            
            Logger.LogError($"Could not add {path} to OSCQueryService because type {typeof(T)} is not supported.");
            return false;
        }

        /// <summary>
        /// Removes the data for a given OSC path, including its value getter if it has one
        /// </summary>
        /// <param name="path"></param>
        /// <returns></returns>
        public bool RemoveEndpoint(string path)
        {
            // Exit early if no matching path is found
            if (RootNode.GetNodeWithPath(path) == null)
            {
                Logger.LogWarning($"No endpoint found for {path}");
                return false;
            }

            RootNode.RemoveNode(path);

            return true;
        }
        
        /// <summary>
        /// Constructs the response the server will use for HOST_INFO queries
        /// </summary>
        private void BuildRootNode()
        {
            _rootNode = new OSCQueryRootNode()
            {
                Access = Attributes.AccessValues.NoValue,
                Description = "root node",
                FullPath = "/",
            };
        }

        public void Dispose()
        {
            _http?.Dispose();
            _discovery?.Dispose();

            GC.SuppressFinalize(this);
        }

        ~OSCQueryService()
        {
           Dispose();
        }

        #region Obsolete Functions - Remove before Open Beta

        /// <summary>
        /// Creates an OSCQueryService which can track OSC endpoints in the enclosing program as well as find other OSCQuery-compatible services on the link-local network
        /// </summary>
        /// <param name="serverName">Server name to use, default is "OSCQueryService"</param>
        /// <param name="httpPort">TCP port on which to serve OSCQuery info, default is 8080</param>
        /// <param name="oscPort">UDP Port at which the OSC Server can be reached, default is 9000</param>
        /// <param name="logger">Optional logger which will be used for logs generated within this class. Will log to Null if not set.</param>
        /// <param name="middleware">Optional set of middleware to be injected into the HTTP server. Middleware will be executed in the order they are passed in.</param>
        [Obsolete("Use the Fluent Interface so we can remove this constructor", false)]
        public OSCQueryService(string serverName = DefaultServerName, int httpPort = DefaultPortHttp, int oscPort = DefaultPortOsc, ILogger<OSCQueryService> logger = null, params Func<HttpListenerContext, Action, Task>[] middleware)
        {
            if (logger != null) Logger = logger;

            OscPort = oscPort;
            TcpPort = httpPort;
            
            Initialize(serverName);
            StartOSCQueryService(serverName, httpPort, middleware);
            if (oscPort != DefaultPortOsc)
            {
                AdvertiseOSCService(serverName, oscPort);
            }
            RefreshServices();
        }

        [Obsolete("Use the Fluent Interface so we can remove this function", false)]
        public void Initialize(string serverName = DefaultServerName)
        {
            ServerName = serverName;
            SetDiscovery(new MeaModDiscovery(Logger));
        }

        [Obsolete("Use the Fluent Interface instead of this combo function", false)]
        public void StartOSCQueryService(string serverName, int httpPort = -1, params Func<HttpListenerContext, Action, Task>[] middleware)
        {
            ServerName = serverName;
            
            // Use the provided port or grab a new one
            TcpPort = httpPort == -1 ? Extensions.GetAvailableTcpPort() : httpPort;

            // Add all provided middleware
            if (middleware != null)
            {
                foreach (var newMiddleware in middleware)
                {
                    AddMiddleware(newMiddleware);
                }
            }
            
            AdvertiseOSCQueryService(serverName, TcpPort);
            StartHttpServer();
        }

        #endregion
    }

}<|MERGE_RESOLUTION|>--- conflicted
+++ resolved
@@ -144,13 +144,8 @@
         {
             _http = new OSCQueryHttpServer(this, Logger);
         }
-<<<<<<< HEAD
-
-        public void AdvertiseOSCQueryService(string serviceName, int port = DefaultPortHttp)
-=======
         
         public void AdvertiseOSCQueryService(string serviceName, int port = -1)
->>>>>>> 5eab5d57
         {
             // Get random available port if none was specified
             port = port < 0 ? Extensions.GetAvailableTcpPort() : port;
